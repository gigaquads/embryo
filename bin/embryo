--- conflicted
+++ resolved
@@ -71,12 +71,8 @@
         # program args have already been built and processed at this point, so
         # they must go through this process again.
         embryo = self._incubator.embryo
-<<<<<<< HEAD
-        context_fields = embryo.context_schema().fields
-=======
         context_fields = embryo.context_schema.fields
         nargs = []
->>>>>>> dc5599de
         for field_name, field in context_fields.items():
             arg_params = {'name': field.name, 'short_flag': False}
             if isinstance(field, fields.List):
