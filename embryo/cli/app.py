--- conflicted
+++ resolved
@@ -53,8 +53,6 @@
         cmd.delete()
 
 
-<<<<<<< HEAD
-=======
 @cli.action()
 def rename(
     request,
@@ -69,7 +67,6 @@
         cmd.update(name=new_name)
 
 
->>>>>>> 18134b04
 @cli.action()
 def upsert(
     request,
