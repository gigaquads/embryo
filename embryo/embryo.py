import os
import yaml
import ujson

from typing import Dict, List
from collections import defaultdict

from jinja2 import Template
from jinja2.exceptions import TemplateSyntaxError

from appyratus.validation import Schema
from appyratus.validation import fields
from appyratus.types import Yaml

from .project import Project
from .environment import build_env
from .exceptions import TemplateLoadFailed
from .constants import EMBRYO_FILE_NAMES
from .utils import (
    say,
    shout,
    build_embryo_filepath,
    resolve_embryo_path,
    import_embryo,
    build_embryo_search_path,
)


class ContextSchema(Schema):
    """
    Returns an instance of a Schema class, which is applied to the context
    dict, using schema.load(context). A return value of None skips this
    process, i.e. it is optional.
    """
    embryo = fields.Object(
        {
            'timestamp': fields.DateTime(),
            'name': fields.Str(),
            'action': fields.Str(),
            'path': fields.Str(),
            'destination': fields.Str(),
        }
    )


class Embryo(object):
    """
    Embryo objects serve as an interface to performing various actions within
    the context of running the Loader.
    """

    def __init__(self, path):
        self._path = path

        self.context = None
        self.tree = None
        self.templates = None

        # the jinja2 env is used in rendering filepath template strings
        # as well as the templatized tree.yml file.
        self.jinja_env = build_env()

        # the DotFileManager loads embryos corresponding to the contents of
        # .embryo/context.json files and provides an interface to them.
        self.dot = DotFileManager()

    def __repr__(self):
        return '<{class_name}({embryo_path})>'.format(
            class_name=self.__class__.__name__,
            embryo_path=self._path,
        )

    def load(self, context, from_fs=False):
        self.context = self._load_context(context, from_fs)
        self.tree = self._load_tree(self.context)
        self.templates = self._load_templates(context)

    @property
    def path(self):
        return self._path

    @property
    def name(self):
        return self.context['embryo']['name']

    @property
    def destination(self):
        return self.context['embryo']['destination']

    @property
    def action(self):
        return self.context['embryo']['action']

    @property
    def timestamp(self):
        return self.context['embryo']['timestamp']

    @staticmethod
    def context_schema():
        """
        Returns an instance of a Schema class, which is applied to the context
        dict, using schema.load(context). A return value of None skips this
        process, i.e. it is optional.
        """
        return ContextSchema()

    def pre_create(self) -> None:
        """
        Perform any side-effects or preprocessing before the embryo Project and
        related objects are created. if a context_schema exists, the `context`
        argument is the marshaled result of calling `schema.load(context)`.
        This method should be overriden.
        """

    def on_create(self, project: Project) -> None:
        """
        This logic follows the rendering of the tree.yml and templatized file
        paths. At this point, we have access to stored filesystem context.
        """

    def post_create(self, project: Project) -> None:
        """
        Post_create is called upon the successful creation of the Project
        object. Any side-effects following the creation of the embryo in the
        filesystem can be performed here. This method should be overriden.
        """

    def apply_pre_create(self) -> None:
        """
        This method should be called only by Loader objects.
        """
        say('Running pre-create method...')

        # load/validate context as prepared by the Loader and Project
        # during the buld process.
        schema = self.context_schema()
        if schema:
            self.context = schema.load(self.context, strict=True).data

        self.pre_create()

        # we re-load the context because it is possible that it has been
        # modified in-place by pre_create.
        if schema:
            # TODO: all we want to do is re-validate here, not reload
            self.context = schema.load(self.context, strict=True).data

    def apply_on_create(self, project: Project) -> None:
        self.dot.load(self.destination)

        say('Running on-create method...')
        self.on_create(project)

        # we re-load the context because it is possible that it has been
        # modified in-place by pre_create.
        schema = self.context_schema()
        if schema:
            # TODO: all we want to do is re-validate, not reload
            self.context = schema.load(self.context, strict=True).data

    def apply_post_create(self, project: Project) -> None:
        """
        This method should be called only by Loader objects.
        """
        say('Running post-create method...')
        self.post_create(project)

    def _load_context(self, cli_kwargs: Dict = None, from_fs=False) -> Dict:
        """
        Context can come from three places and is merged into a computed dict
        in the following order:

            1. Data in the embryo's static context.json/yml file.
            2. Variables provided on the commandline interface, like --foo 1.
            3. Data provided from a file, named in the --context arg.
        """
        path = self._path
        fpath = build_embryo_filepath(path, 'context')
        context = Yaml.from_file(fpath) or {}

        # if a --context PATH_TO_JSON_FILE was provided on the CLI then try to
        # load that file and merge it into the existing context dict.
        cli_context_value = cli_kwargs.pop('context', None)
        if cli_context_value:
            if cli_context_value.endswith('.json'):
                with open(context_filepath) as context_file:
                    cli_context = ujson.load(context_file)
            elif cli_context_value.endswith('.yml'):
                cli_context = Yaml.from_file(context_filepath)
            else:
                # assume it's a JSON object string
                cli_context = ujson.loads(cli_context_value)

            context.update(cli_context)

        # we collect params used by Embryo creation into a separate "embryo"
        # subobject and add it to the context dict with setdefault so as not to
        # overwrite any user defined variable by the same name, "embryo":
        if not from_fs:
            context.setdefault(
                'embryo', {
                    'name': cli_kwargs.pop('embryo'),
                    'path': path,
                    'destination': os.path.abspath(cli_kwargs.pop('dest')),
                    'action': cli_kwargs.pop('action'),
                }
            )

        # Note that the remaining CLI kwargs should be custom context
        # variables, not Embryo creation parameters. We add these vars here.
        context.update(cli_kwargs)

        return context

    def _load_templates(self, context: Dict):
        """
        Read all template file. Each template string is stored in a dict, keyed
        by the relative path at which it exists, relative to the templates root
        directory. The file paths themselves are templatized and are therefore
        rendered as well in this procedure.
        """
        templates_path = build_embryo_filepath(self._path, 'templates')
        templates = {}

        if not os.path.isdir(templates_path):
            return templates

        for root, dirs, files in os.walk(templates_path):
            for fname in files:
                if fname.endswith('.swp'):
                    continue

                # the file path may itself be templatized. here, we render the
                # filepath template using the context dict and read in the
                # template files.

                # fpath here is the templatized file path to the template
                fpath = os.path.join(root, fname)

                # rel_fpath is the path relative to the root templates dir
                rel_fpath = fpath.replace(templates_path, '').lstrip('/')

                # fname_template is the jinja2 Template for the rel_fpath str
                try:
                    fname_template = self.jinja_env.from_string(rel_fpath)
                except TemplateSyntaxError:
                    shout(
                        'Could not render template '
                        'for file path string: {p}',
                        p=fpath
                    )
                    raise

                # finally rendered_rel_fpath is the rendered relative path
                rendered_rel_fpath = fname_template.render(context)

                # now actually read the file into the resulting dict.
                with open(fpath) as fin:
                    try:
                        templates[rendered_rel_fpath] = fin.read()
                    except Exception:
                        raise TemplateLoadFailed(fpath)

        return templates

    def _load_tree(self, context: Dict) -> Dict:
        """
        Read and deserialized the file system tree yaml file as well as render
        it, as it is a templatized file.
        """
        fpath = build_embryo_filepath(self._path, 'tree')
        with open(fpath) as tree_file:
            tree_yml_tpl = tree_file.read()
            tree_yml = self.jinja_env.from_string(tree_yml_tpl).render(context)
            return yaml.load(tree_yml)


class DotFileManager(object):
    """
    `DotFileManager` handles the loading of contents stored under the .embryo
    directories contained within the filesystem tree defined by an embryo. It
    provides a high-level interface for searching historical Embryo objects
    whose context data was discovered in .embryo/context.json files.
    """

    def __init__(self):
        self._embryo_search_path = build_embryo_search_path()
        self._embryo_name_path2embryos = defaultdict(list)
        self._embryo_name2embryos = defaultdict(list)
        self._path2embryos = defaultdict(list)

    def load(self, root: str) -> None:
        """
        To be run *after* the project is built. This loads all context.json
        files found in the filesystem, relative to a root directory. It imports
        and instantiates the Python Embryo objects corresponding to the persist
        context entries. This is called by the embryo `apply_on_create` method.
        """
        for path, subpaths, fnames in os.walk(root):
            json_fpath = os.path.join(path, '.embryo/context.json')
            if os.path.isfile(json_fpath):
                say('Reading {path}...', path=json_fpath)
            embryo_name2context_list = self._load_context_json(json_fpath)
            for embryo_name, context_list in embryo_name2context_list.items():
                count = len(context_list)
                say('Loading embryo: "{k}" ({n}x)...', k=embryo_name, n=count)
                for context in context_list:
                    embryo = self._load_embryo(context)
<<<<<<< HEAD
                    path_rel_to_root = '/' + path[len(root):]
                    self._embryo_name_path2embryos[
                        embryo_name, path_rel_to_root
                    ].append(embryo)
=======

                    # the `path_key` is is the relative path to the current
                    # `path` directory, prepended with a '/'
                    path_key = '/' + path[len(root):]

                    # add the embryo to internal lookup tables:
                    self._embryo_name_path2embryos[embryo_name, path_key].append(embryo)
>>>>>>> 1f22f91b
                    self._embryo_name2embryos[embryo_name].append(embryo)
                    self._path2embryos[path_key].append(embryo)

    def find(self, name: str = None, path: str = None) -> List[Embryo]:
        """
        Return a list of Embryo objects discovered in the filesystem tree
        relative to the root directory passed into the `load` method. Name or
        path or both can be specified. When both are specified, we return the
        Embryos with the given name within the given directory path.
        """
        if name and (not path):
            return self._embryo_name2embryos[name]
        elif (not name) and path:
            return self._path2embryos[path]
        elif name and path:
            return self._embryo_name_path2embryos[name, path]
        else:
            return []
<<<<<<< HEAD

    def _load_context_json(self, dir_path: str) -> Dict:
=======
                 
    def _load_context_json(self, context_json_fpath: str) -> Dict:
>>>>>>> 1f22f91b
        """
        Read in a context.json file to a dict.
        """
        loaded_json_obj = {}

        if os.path.isfile(context_json_fpath):
            with open(context_json_fpath) as fin:
                json_obj_str = fin.read()
                if json_obj_str:
                    loaded_json_obj = ujson.loads(json_obj_str)

        return loaded_json_obj

    def _load_embryo(self, context) -> Embryo:
        """
        Import and instantiate an Embryo object using a context dict loaded
        from a context.json file.
        """
        embryo_name = context['embryo']['name']
        embryo_path = resolve_embryo_path(
            self._embryo_search_path, embryo_name
        )
        embryo = import_embryo(embryo_path, context, True)
        return embryo<|MERGE_RESOLUTION|>--- conflicted
+++ resolved
@@ -306,20 +306,13 @@
                 say('Loading embryo: "{k}" ({n}x)...', k=embryo_name, n=count)
                 for context in context_list:
                     embryo = self._load_embryo(context)
-<<<<<<< HEAD
-                    path_rel_to_root = '/' + path[len(root):]
-                    self._embryo_name_path2embryos[
-                        embryo_name, path_rel_to_root
-                    ].append(embryo)
-=======
-
                     # the `path_key` is is the relative path to the current
                     # `path` directory, prepended with a '/'
                     path_key = '/' + path[len(root):]
 
                     # add the embryo to internal lookup tables:
-                    self._embryo_name_path2embryos[embryo_name, path_key].append(embryo)
->>>>>>> 1f22f91b
+                    self._embryo_name_path2embryos[embryo_name, path_key
+                                                   ].append(embryo)
                     self._embryo_name2embryos[embryo_name].append(embryo)
                     self._path2embryos[path_key].append(embryo)
 
@@ -338,13 +331,8 @@
             return self._embryo_name_path2embryos[name, path]
         else:
             return []
-<<<<<<< HEAD
-
-    def _load_context_json(self, dir_path: str) -> Dict:
-=======
-                 
+
     def _load_context_json(self, context_json_fpath: str) -> Dict:
->>>>>>> 1f22f91b
         """
         Read in a context.json file to a dict.
         """
