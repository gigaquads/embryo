--- conflicted
+++ resolved
@@ -260,97 +260,4 @@
         with open(fpath) as tree_file:
             tree_yml_tpl = tree_file.read()
             tree_yml = self.jinja_env.from_string(tree_yml_tpl).render(context)
-<<<<<<< HEAD
-            return yaml.load(tree_yml)
-
-
-class DotFileManager(object):
-    """
-    `DotFileManager` handles the loading of contents stored under the .embryo
-    directories contained within the filesystem tree defined by an embryo. It
-    provides a high-level interface for searching historical Embryo objects
-    whose context data was discovered in .embryo/context.json files.
-    """
-
-    def __init__(self):
-        self._embryo_search_path = build_embryo_search_path()
-        self._named_path2embryos = defaultdict(list)
-        self._name2embryos = defaultdict(list)
-        self._path2embryos = defaultdict(list)
-
-    def load(self, root: str) -> None:
-        """
-        To be run *after* the project is built. This loads all context.json
-        files found in the filesystem, relative to a root directory. It imports
-        and instantiates the Python Embryo objects corresponding to the persist
-        context entries. This is called by the embryo `apply_on_create` method.
-        """
-        for path, subpaths, fnames in os.walk(root):
-            json_fpath = os.path.join(path, '.embryo/context.json')
-            if os.path.isfile(json_fpath):
-                say('Reading {path}...', path=json_fpath)
-            embryo_name2context_list = self._load_context_json(json_fpath)
-            for embryo_name, context_list in embryo_name2context_list.items():
-                count = len(context_list)
-                say(
-                    'Importing embryo: "{name}" - {count}x...',
-                    name=embryo_name,
-                    count=count
-                )
-                for context in context_list:
-                    embryo = self._load_embryo(context)
-                    # the `path_key` is is the relative path to the current
-                    # `path` directory, prepended with a '/'
-                    path_key = '/' + path[len(root):]
-
-                    # this is the key for the named_path lookup table:
-                    named_path = (embryo_name, path_key)
-
-                    # add the embryo to internal lookup tables:
-                    self._named_path2embryos[named_path].append(embryo)
-                    self._name2embryos[embryo_name].append(embryo)
-                    self._path2embryos[path_key].append(embryo)
-
-    def find(self, name: str = None, path: str = None) -> List[Embryo]:
-        """
-        Return a list of Embryo objects discovered in the filesystem tree
-        relative to the root directory passed into the `load` method. Name or
-        path or both can be specified. When both are specified, we return the
-        Embryos with the given name within the given directory path.
-        """
-        if name and (not path):
-            return self._name2embryos[name]
-        elif (not name) and path:
-            return self._path2embryos[path]
-        elif name and path:
-            return self._named_path2embryos[name, path]
-        else:
-            return []
-
-    def _load_context_json(self, context_json_fpath: str) -> Dict:
-        """
-        Read in a context.json file to a dict.
-        """
-        loaded_json_obj = {}
-
-        if os.path.isfile(context_json_fpath):
-            with open(context_json_fpath) as fin:
-                json_obj_str = fin.read()
-                if json_obj_str:
-                    loaded_json_obj = ujson.loads(json_obj_str)
-
-        return loaded_json_obj
-
-    def _load_embryo(self, context) -> Embryo:
-        """
-        Import and instantiate an Embryo object using a context dict loaded
-        from a context.json file.
-        """
-        name = context['embryo']['name']
-        embryo_path = resolve_embryo_path(self._embryo_search_path, name)
-        embryo_class = import_embryo_class(embryo_path)
-        embryo = embryo_class(embryo_path, context)
-        return embryo
-=======
-            return yaml.load(tree_yml)
->>>>>>> 10f6b8a6
+            return yaml.load(tree_yml)