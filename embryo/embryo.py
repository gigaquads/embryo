--- conflicted
+++ resolved
@@ -31,11 +31,7 @@
     def post_create(self, project: Project, context: Dict) -> None:
         """
         Post_create is called upon the successful creation of the Project
-<<<<<<< HEAD
-        object. Any side-effects following the creation of he embryo in the
-=======
         object. Any side-effects following the creation of the embryo in the
->>>>>>> 5ae15aff
         filesystem can be performed here. This method should be overriden.
         """
 
