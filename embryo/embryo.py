import os
import yaml
import ujson

from typing import Dict, List
from collections import defaultdict

from jinja2 import Template
from jinja2.exceptions import TemplateSyntaxError

from appyratus.validation import Schema
from appyratus.validation import fields
from appyratus.types import Yaml

from .project import Project
from .environment import build_env
from .exceptions import TemplateLoadFailed
from .constants import EMBRYO_FILE_NAMES
from .utils import (
    say, shout, build_embryo_filepath, resolve_embryo_path,
    import_embryo, build_embryo_search_path,
)


class ContextSchema(Schema):
    """
    Returns an instance of a Schema class, which is applied to the context
    dict, using schema.load(context). A return value of None skips this
    process, i.e. it is optional.
    """
    embryo = fields.Object({
        'timestamp': fields.DateTime(),
        'name': fields.Str(),
        'action': fields.Str(),
        'path': fields.Str(),
        'destination': fields.Str(),
    })


class Embryo(object):
    """
    Embryo objects serve as an interface to performing various actions within
    the context of running the Loader.
    """

<<<<<<< HEAD
    @staticmethod
    def context_schema() -> Schema:
=======
    def __init__(self, path):
        self._path = path

        self.context = None
        self.tree = None
        self.templates = None

        # the jinja2 env is used in rendering filepath template strings
        # as well as the templatized tree.yml file.
        self.jinja_env = build_env()

        # the DotFileManager loads embryos corresponding to the contents of
        # .embryo/context.json files and provides an interface to them.
        self.dot = DotFileManager()

    def __repr__(self):
        return '<{class_name}({embryo_path})>'.format(
            class_name=self.__class__.__name__,
            embryo_path=self._path,
        )

    def load(self, context, from_fs=False):
        self.context = self._load_context(context, from_fs)
        self.tree = self._load_tree(self.context)
        self.templates = self._load_templates(context)

    @property
    def path(self):
        return self._path

    @property
    def name(self):
        return self.context['embryo']['name']

    @property
    def destination(self):
        return self.context['embryo']['destination']

    @property
    def action(self):
        return self.context['embryo']['action']

    @property
    def timestamp(self):
        return self.context['embryo']['timestamp']

    @staticmethod
    def context_schema():
>>>>>>> 14b076f9
        """
        Returns an instance of a Schema class, which is applied to the context
        dict, using schema.load(context). A return value of None skips this
        process, i.e. it is optional.
        """
        return ContextSchema()

    def pre_create(self) -> None:
        """
        Perform any side-effects or preprocessing before the embryo Project and
        related objects are created. if a context_schema exists, the `context`
        argument is the marshaled result of calling `schema.load(context)`.
        This method should be overriden.
        """

    def on_create(self, project: Project) -> None:
        """
        This logic follows the rendering of the tree.yml and templatized file
        paths. At this point, we have access to stored filesystem context.
        """

    def post_create(self, project: Project) -> None:
        """
        Post_create is called upon the successful creation of the Project
        object. Any side-effects following the creation of the embryo in the
        filesystem can be performed here. This method should be overriden.
        """

    def apply_pre_create(self) -> None:
        """
        This method should be called only by Loader objects.
        """
<<<<<<< HEAD
        schema_context = {}
        schema = self.context_schema()
        if schema and context:
            schema_context = schema.load(context, strict=True).data
        self.pre_create(context)
        dumped_context = schema.dump(schema_context).data
        return dumped_context
=======
        say('Running pre-create method...')

        # load/validate context as prepared by the Loader and Project
        # during the buld process.
        schema = self.context_schema()
        if schema:
            self.context = schema.load(self.context, strict=True).data

        self.pre_create()

        # we re-load the context because it is possible that it has been
        # modified in-place by pre_create.
        if schema:
            # TODO: all we want to do is re-validate here, not reload
            self.context = schema.load(self.context, strict=True).data

    def apply_on_create(self, project: Project) -> None:
        self.dot.load(self.destination)

        say('Running on-create method...')
        self.on_create(project)

        # we re-load the context because it is possible that it has been
        # modified in-place by pre_create.
        schema = self.context_schema()
        if schema:
            # TODO: all we want to do is re-validate, not reload
            self.context = schema.load(self.context, strict=True).data

    def apply_post_create(self, project: Project) -> None:
        """
        This method should be called only by Loader objects.
        """
        say('Running post-create method...')
        self.post_create(project)

    def _load_context(self, cli_kwargs: Dict = None, from_fs=False) -> Dict:
        """
        Context can come from three places and is merged into a computed dict
        in the following order:

            1. Data in the embryo's static context.json/yml file.
            2. Variables provided on the commandline interface, like --foo 1.
            3. Data provided from a file, named in the --context arg.
        """
        path = self._path
        fpath = build_embryo_filepath(path, 'context')
        context = Yaml.from_file(fpath) or {}

        # if a --context PATH_TO_JSON_FILE was provided on the CLI then try to
        # load that file and merge it into the existing context dict.
        cli_context_value = cli_kwargs.pop('context', None)
        if cli_context_value:
            if cli_context_value.endswith('.json'):
                with open(context_filepath) as context_file:
                    cli_context = json.load(context_file)
            elif cli_context_value.endswith('.yml'):
                cli_context = Yaml.from_file(context_filepath)
            else:
                # assume it's a JSON object string
                cli_context = json.loads(cli_context_value)

            context.update(cli_context)

        # we collect params used by Embryo creation into a separate "embryo"
        # subobject and add it to the context dict with setdefault so as not to
        # overwrite any user defined variable by the same name, "embryo":
        if not from_fs:
            context.setdefault('embryo', {
                'name': cli_kwargs.pop('embryo'),
                'path': path,
                'destination': os.path.abspath(cli_kwargs.pop('dest')),
                'action': cli_kwargs.pop('action'),
            })

        # Note that the remaining CLI kwargs should be custom context
        # variables, not Embryo creation parameters. We add these vars here.
        context.update(cli_kwargs)

        return context
>>>>>>> 14b076f9

    def _load_templates(self, context: Dict):
        """
        Read all template file. Each template string is stored in a dict, keyed
        by the relative path at which it exists, relative to the templates root
        directory. The file paths themselves are templatized and are therefore
        rendered as well in this procedure.
        """
        templates_path = build_embryo_filepath(self._path, 'templates')
        templates = {}

        if not os.path.isdir(templates_path):
            return templates

        for root, dirs, files in os.walk(templates_path):
            for fname in files:
                if fname.endswith('.swp'):
                    continue

                # the file path may itself be templatized. here, we render the
                # filepath template using the context dict and read in the
                # template files.

                # fpath here is the templatized file path to the template
                fpath = os.path.join(root, fname)

                # rel_fpath is the path relative to the root templates dir
                rel_fpath = fpath.replace(templates_path, '').lstrip('/')

                # fname_template is the jinja2 Template for the rel_fpath str
                try:
                    fname_template = self.jinja_env.from_string(rel_fpath)
                except TemplateSyntaxError:
                    shout('Could not render template '
                          'for file path string: {p}', p=fpath)
                    raise

                # finally rendered_rel_fpath is the rendered relative path
                rendered_rel_fpath = fname_template.render(context)

                # now actually read the file into the resulting dict.
                with open(fpath) as fin:
                    try:
                        templates[rendered_rel_fpath] = fin.read()
                    except Exception:
                        raise TemplateLoadFailed(fpath)

        return templates

    def _load_tree(self, context: Dict) -> Dict:
        """
        Read and deserialized the file system tree yaml file as well as render
        it, as it is a templatized file.
        """
        fpath = build_embryo_filepath(self._path, 'tree')
        with open(fpath) as tree_file:
            tree_yml_tpl = tree_file.read()
            tree_yml = self.jinja_env.from_string(tree_yml_tpl).render(context)
            return yaml.load(tree_yml)

    def _load_dot_files(self):
        """
        To be run *after* the project is built.
        """
        path_map = defaultdict(lambda: defaultdict(list))
        name_map = defaultdict(list)
        for path, subpaths, fnames in os.walk(self.destination):
            context_json_fpath = os.path.join(path, '.embryo/context.json')
            if os.path.isfile(context_json_fpath):
                with open(context_json_fpath) as fin:
                    json_obj_str = fin.read()
                    if json_obj_str:
                        embryo_name2context_list = ujson.loads(json_obj_str)



class DotFileManager(object):
    """
    `DotFileManager` handles the loading of contents stored under the .embryo
    directories contained within the filesystem tree defined by an embryo. It
    provides a high-level interface for searching historical Embryo objects
    whose context data was discovered in .embryo/context.json files.
    """
    def __init__(self):
        self._embryo_search_path = build_embryo_search_path()
        self._embryo_name_path2embryos = defaultdict(list)
        self._embryo_name2embryos = defaultdict(list)
        self._path2embryos = defaultdict(list)

    def load(self, root: str) -> None:
        """
        To be run *after* the project is built. This loads all context.json
        files found in the filesystem, relative to a root directory. It imports
        and instantiates the Python Embryo objects corresponding to the persist
        context entries. This is called by the embryo `apply_on_create` method.
        """
        for path, subpaths, fnames in os.walk(root):
            embryo_name2context_list = self._load_context_json(path)
            for embryo_name, context_list in embryo_name2context_list.items():
                for context in context_list:
                    embryo = self._load_embryo(context)
                    path_rel_to_root = '/' + path[len(root):]
                    self._embryo_name_path2embryos[embryo_name, path_rel_to_root].append(embryo)
                    self._embryo_name2embryos[embryo_name].append(embryo)
                    self._path2embryos[path_rel_to_root].append(embryo)

    def find(self, name: str = None, path: str = None) -> List[Embryo]:
        """
        Return a list of Embryo objects discovered in the filesystem tree
        relative to the root directory passed into the `load` method. Name or
        path or both can be specified. When both are specified, we return the
        Embryos with the given name within the given directory path.
        """
        if name and (not path):
            return self._embryo_name2embryos[name]
        elif (not name) and path:
            return self._path2embryos[path]
        elif name and path:
            return self._embryo_name_path2embryos[name, path]
        else:
            return []
                 
    def _load_context_json(self, dir_path: str) -> Dict:
        """
        Read in a context.json file to a dict.
        """
        context_json_fpath = os.path.join(dir_path, '.embryo/context.json')
        loaded_json_obj = {}

        if os.path.isfile(context_json_fpath):
            with open(context_json_fpath) as fin:
                json_obj_str = fin.read()
                if json_obj_str:
                    loaded_json_obj = ujson.loads(json_obj_str)

        return loaded_json_obj

    def _load_embryo(self, context) -> Embryo:
        """
        Import and instantiate an Embryo object using a context dict loaded
        from a context.json file.
        """
        embryo_name = context['embryo']['name']
        embryo_path = resolve_embryo_path(self._embryo_search_path, embryo_name)
        embryo = import_embryo(embryo_path, context, True)
        return embryo
<|MERGE_RESOLUTION|>--- conflicted
+++ resolved
@@ -43,10 +43,6 @@
     the context of running the Loader.
     """
 
-<<<<<<< HEAD
-    @staticmethod
-    def context_schema() -> Schema:
-=======
     def __init__(self, path):
         self._path = path
 
@@ -95,7 +91,6 @@
 
     @staticmethod
     def context_schema():
->>>>>>> 14b076f9
         """
         Returns an instance of a Schema class, which is applied to the context
         dict, using schema.load(context). A return value of None skips this
@@ -128,15 +123,6 @@
         """
         This method should be called only by Loader objects.
         """
-<<<<<<< HEAD
-        schema_context = {}
-        schema = self.context_schema()
-        if schema and context:
-            schema_context = schema.load(context, strict=True).data
-        self.pre_create(context)
-        dumped_context = schema.dump(schema_context).data
-        return dumped_context
-=======
         say('Running pre-create method...')
 
         # load/validate context as prepared by the Loader and Project
@@ -217,7 +203,6 @@
         context.update(cli_kwargs)
 
         return context
->>>>>>> 14b076f9
 
     def _load_templates(self, context: Dict):
         """
@@ -277,21 +262,6 @@
             tree_yml_tpl = tree_file.read()
             tree_yml = self.jinja_env.from_string(tree_yml_tpl).render(context)
             return yaml.load(tree_yml)
-
-    def _load_dot_files(self):
-        """
-        To be run *after* the project is built.
-        """
-        path_map = defaultdict(lambda: defaultdict(list))
-        name_map = defaultdict(list)
-        for path, subpaths, fnames in os.walk(self.destination):
-            context_json_fpath = os.path.join(path, '.embryo/context.json')
-            if os.path.isfile(context_json_fpath):
-                with open(context_json_fpath) as fin:
-                    json_obj_str = fin.read()
-                    if json_obj_str:
-                        embryo_name2context_list = ujson.loads(json_obj_str)
-
 
 
 class DotFileManager(object):
