import os
import inspect
import importlib
import json
import yaml

from typing import Dict, List
from importlib.util import spec_from_file_location, module_from_spec

from jinja2 import Template
from jinja2.exceptions import TemplateSyntaxError
from embryo import Project
from appyratus.types import Yaml

from .hooks import HookManager
from .exceptions import EmbryoNotFound, TemplateLoadFailed
from .environment import build_env
from .embryo import Embryo
from .constants import EMBRYO_FILE_NAMES, EMBRYO_PATH_ENV_VAR_NAME


class EmbryoGenerator(object):
    """
    Evaluates and generates an embryo project.
    """

    @classmethod
    def from_args(cls, args):
        """
        Generate en embryo using command line (CLI) arguments as the initial
        context dict (before the context.yml/json file is merged in, etc.)
        """
        cli_kwargs = {  # command-line (CLI) kwargs
            k: getattr(args, k)
            for k in dir(args) if not k.startswith('_')
        }
        return cls().create(
            name=cli_kwargs['embryo'],
            dest=cli_kwargs['dest'],
            context=cli_kwargs)

    @staticmethod
    def log(message):
        """
        Convenience logging method.
        """
        # TODO: Use python logging.
        print('>>> ' + message)

    def __init__(self):
        """
        Build the embryo search path, which consists of directories containing
        embryos. These locations are searched in the order in which they are
        defined when loading an embryo.
        """
        # the jinja2 env is used in rendering filepath template strings
        # as well as the templatized tree.yml file.
        self.jinja_env = build_env()

        # build the embryo search path
        self.embryo_search_path = [os.getcwd()]
        if EMBRYO_PATH_ENV_VAR_NAME in os.environ:
            raw_path_str = os.environ[EMBRYO_PATH_ENV_VAR_NAME]
            self.embryo_search_path.extend(raw_path_str.split(':'))

    def create(
        self,
        name: str,
        dest: str = None,
        context: Dict = None,
    ) -> List[Project]:
        """
        Generate an embryo, along with any embryos nested therein. Returns a
        list of Project objects. The first instance is the embryo being
        generated, and the rest are the nested ones.
        """

        dest = dest or './'

        # get an absolute filepath to the embryo directory
        path = self._resolve_embryo_path(name)

        # load context and other objects that are not templatized.
        hooks = self._load_hooks(path)
        embryo = self._load_embryo(path)
        context = self._load_context(path, dest, context)

        # run custom pre-create logic before project is built.
        if hooks.pre_create:
            hooks.pre_create(context)
        if embryo:
            self.log('Running Embryo.pre_create hook...')
            context = embryo.apply_pre_create(context)

        # load the templates, including the tree yaml.
        templates = self._load_templates(path, context)
        tree = self._load_tree(path, context)

        # finally, build this project first, followed by any nested embryos. We
        # run the post-create logic after all nested projects have been built
        # so that we have known and fixed state at that point
        projects = []

        projects.append(
            self._build_project(path, context, dest, tree, templates)
        )
        projects.extend(
            self._build_nested_projects(path, context, projects[0])
        )

        # run any custom post-create logic that follows project creation
        if embryo:
            self.log('Running Embryo.post_create hook...')
            embryo.apply_post_create(projects[0], context)
        if hooks.post_create:  # XXX: deprecated
            hooks.post_create(projects[0], context)

        return projects

    def _resolve_embryo_path(self, name: str) -> str:
        """
        Return the filepath for the embryo with the given name.
        """
        name = name.rstrip('/')
        if inspect.ismodule(name):
            # path to the provided python module
            return name.__path__._path[0]
        elif name[0] == '/':
            # absolute path to embryo dir
            return name
        else:
            for path in self.embryo_search_path:
                path = '{}/{}'.format(path.rstrip('/'), name)
                if os.path.exists(path):
                    return path

        raise EmbryoNotFound(name)

    def _load_templates(self, path: str, context: Dict):
        """
        Read all template file. Each template string is stored in a dict, keyed
        by the relative path at which it exists, relative to the templates root
        directory. The file paths themselves are templatized and are therefore
        rendered as well in this procedure.
        """
        templates_path = self._build_filepath(path, 'templates')
        templates = {}

        if not os.path.isdir(templates_path):
            return templates

        for root, dirs, files in os.walk(templates_path):
            for fname in files:
                if fname.endswith('.swp'):
                    continue

                # the file path may itself be templatized. here, we render the
                # filepath template using the context dict and read in the
                # template files.

                # fpath here is the templatized file path to the template
                fpath = os.path.join(root, fname)

                # rel_fpath is the path relative to the root templates dir
                rel_fpath = fpath.replace(templates_path, '').lstrip('/')

                # fname_template is the jinja2 Template for the rel_fpath str
                try:
                    fname_template = self.jinja_env.from_string(rel_fpath)
                except TemplateSyntaxError:
                    self.log('Bad file path template: "{}"'.format(fpath))
                    raise

                # finally rendered_rel_fpath is the rendered relative path
                rendered_rel_fpath = fname_template.render(context)

                # now actually read the file into the resulting dict.
                with open(fpath) as fin:
                    try:
                        templates[rendered_rel_fpath] = fin.read()
                    except Exception:
                        raise TemplateLoadFailed(fpath)

        return templates

    def _load_tree(self, path: str, context: Dict) -> Dict:
        """
        Read and deserialized the file system tree yaml file as well as render
        it, as it is a templatized file.
        """
        fpath = self._build_filepath(path, 'tree')
        with open(fpath) as tree_file:
            tree_yml_tpl = tree_file.read()
            tree_yml = self.jinja_env.from_string(tree_yml_tpl).render(context)
            return yaml.load(tree_yml)

    def _load_context(
        self,
        path: str,
        dest: str,
        cli_kwargs: Dict = None
    ) -> Dict:
        """
        Context can come from three places and is merged into a computed dict
        in the following order:

            1. Data in the embryo's static context.json/yml file.
            2. Variables provided on the commandline interface, like --foo 1.
            3. Data provided from a file, named in the --context CLI arg.
            4. Load data stored in the dest directory under the .embryo dir.
        """
        fpath = self._build_filepath(path, 'context')
        context = Yaml.from_file(fpath) or {}

        # if a --context PATH_TO_JSON_FILE was provided on the CLI then try to
        # load that file and merge it into the existing context dict.
        cli_context_value = cli_kwargs.get('context', None)
        if cli_context_value:
            if cli_context_value.endswith('.json'):
                with open(context_filepath) as context_file:
                    cli_context = json.load(context_file)
            elif cli_context_value.endswith('.yml'):
                cli_context = Yaml.from_file(context_filepath)
            else:
                # assume it's a JSON object string
                cli_context = json.loads(cli_context_value)

            context.update(cli_context)

        context['context'] = context.copy()
        context['context']['name'] = cli_kwargs['name']
        context['embryo'] = {
            'name': os.path.basename(path),
            'path': path,
            'destination': os.path.abspath(cli_kwargs.pop('dest')),
            'action': cli_kwargs['action'],
        }

<<<<<<< HEAD
        import ipdb; ipdb.set_trace()
=======
        #import ipdb; ipdb.set_trace()
>>>>>>> 78f1bc00

        return context

    def _load_embryo(self, path):
        """
        The actual embryo is a Python object that contains various functions
        related to the generation of the project, like pre- and post-create
        hooks. This method loads, instantiates and returns it.
        """
        abs_filepath = self._build_filepath(path, 'embryo')
        embryo = None

        if os.path.isfile(abs_filepath):
            # imprt the embryo.py module
            spec = spec_from_file_location('module', abs_filepath)
            module = module_from_spec(spec)
            spec.loader.exec_module(module)

            # create an instance of the first Embryo subclass found
            for _, klass in inspect.getmembers(module, inspect.isclass):
                if issubclass(klass, Embryo):
                    embryo = klass()
                    break

        return embryo

    def _load_hooks(self, path):
        """
        XXX: Deprecated
        Loads pre- and post-commit hooks. This was used prior to the invention
        of the embryo object in _load_embryo.
        """
        abs_filepath = self._build_filepath(path, 'hooks')
        if os.path.isfile(abs_filepath):
            self.log('(DEPRECATED) Loading hooks.py')
            module = importlib.import_module('hooks')
            hook_manager = HookManager(
                pre_create=getattr(module, 'pre_create', None),
                post_create=getattr(module, 'post_create', None),
            )
        else:
            hook_manager = HookManager()

        return hook_manager

    def _build_project(self, path, context, root, tree, templates) -> Project:
        """
        This takes all the prepared data structures and uses them to create a
        Project and build it. The build project is returned.
        """
        root = os.path.abspath(root or './')

        self.log('Creating embryo...')
        self.log('Embryo: {}'.format(path))
        self.log('Destination: {}'.format(root))

        project = Project(root=root, tree=tree, templates=templates)
        project.build(context)

        self.log('Context: {}'.format(
            json.dumps(context, indent=2, sort_keys=True)
        ))

        return project

    def _build_nested_projects(self, path, context, project) -> List[Project]:
        """
        All nested embryos declared in the embryo tree are built here,
        recursively. The list of Projects is returned.
        """
        nested_projects = []

        for item in project.nested_embryos:
            # extract the nested context sub-dict to pass into the nested
            # project as its own context, if specified.
            ctx_path = item.get('context_path')
            ctx_obj = self._get_nested_dict(ctx_path, context)

            nested_projects.append(
                self.create(
                    name=item['embryo_name'],
                    dest=item['dir_path'],
                    context=ctx_obj,
                )
            )

        return nested_projects

    @staticmethod
    def _build_filepath(path: str, key: str) -> str:
        """
        This builds an absolute filepath to a recognized file in a well-formed
        embryo. See EMBRYO_FILE_NAMES.
        """
        assert key in EMBRYO_FILE_NAMES
        return os.path.join(path, EMBRYO_FILE_NAMES[key])

    @staticmethod
    def _get_nested_dict(dotted_path, root_dict):
        """
        Return a nested dictionary, located by its dotted path. If the dict is
        {a: {b: {c: 1}}} and the path is a.b, then {c: 1} will be returned.
        """
        d = root_dict
        for k in dotted_path.split('.'):
            d = d[k]
        return d<|MERGE_RESOLUTION|>--- conflicted
+++ resolved
@@ -12,7 +12,6 @@
 from embryo import Project
 from appyratus.types import Yaml
 
-from .hooks import HookManager
 from .exceptions import EmbryoNotFound, TemplateLoadFailed
 from .environment import build_env
 from .embryo import Embryo
@@ -81,13 +80,10 @@
         path = self._resolve_embryo_path(name)
 
         # load context and other objects that are not templatized.
-        hooks = self._load_hooks(path)
         embryo = self._load_embryo(path)
         context = self._load_context(path, dest, context)
 
         # run custom pre-create logic before project is built.
-        if hooks.pre_create:
-            hooks.pre_create(context)
         if embryo:
             self.log('Running Embryo.pre_create hook...')
             context = embryo.apply_pre_create(context)
@@ -102,18 +98,16 @@
         projects = []
 
         projects.append(
-            self._build_project(path, context, dest, tree, templates)
+            self._build_project(embryo, path, context, dest, tree, templates)
         )
         projects.extend(
-            self._build_nested_projects(path, context, projects[0])
+            self._build_nested_projects(embryo, path, context, projects[0])
         )
 
         # run any custom post-create logic that follows project creation
         if embryo:
             self.log('Running Embryo.post_create hook...')
             embryo.apply_post_create(projects[0], context)
-        if hooks.post_create:  # XXX: deprecated
-            hooks.post_create(projects[0], context)
 
         return projects
 
@@ -214,7 +208,7 @@
 
         # if a --context PATH_TO_JSON_FILE was provided on the CLI then try to
         # load that file and merge it into the existing context dict.
-        cli_context_value = cli_kwargs.get('context', None)
+        cli_context_value = cli_kwargs.pop('context', None)
         if cli_context_value:
             if cli_context_value.endswith('.json'):
                 with open(context_filepath) as context_file:
@@ -227,20 +221,19 @@
 
             context.update(cli_context)
 
-        context['context'] = context.copy()
-        context['context']['name'] = cli_kwargs['name']
-        context['embryo'] = {
-            'name': os.path.basename(path),
+        # we collect params used by Embryo creation into a separate "embryo"
+        # subobject and add it to the context dict with setdefault so as not to
+        # overwrite any user defined variable by the same name, "embryo":
+        context.setdefault('embryo', {
+            'name': cli_kwargs.pop('embryo'),
             'path': path,
             'destination': os.path.abspath(cli_kwargs.pop('dest')),
-            'action': cli_kwargs['action'],
-        }
-
-<<<<<<< HEAD
-        import ipdb; ipdb.set_trace()
-=======
-        #import ipdb; ipdb.set_trace()
->>>>>>> 78f1bc00
+            'action': cli_kwargs.pop('action'),
+        })
+
+        # Note that the remaining CLI kwargs should be custom context variables,
+        # not Embryo creation parameters. We add these vars here.
+        context.update(cli_kwargs)
 
         return context
 
@@ -267,26 +260,15 @@
 
         return embryo
 
-    def _load_hooks(self, path):
-        """
-        XXX: Deprecated
-        Loads pre- and post-commit hooks. This was used prior to the invention
-        of the embryo object in _load_embryo.
-        """
-        abs_filepath = self._build_filepath(path, 'hooks')
-        if os.path.isfile(abs_filepath):
-            self.log('(DEPRECATED) Loading hooks.py')
-            module = importlib.import_module('hooks')
-            hook_manager = HookManager(
-                pre_create=getattr(module, 'pre_create', None),
-                post_create=getattr(module, 'post_create', None),
-            )
-        else:
-            hook_manager = HookManager()
-
-        return hook_manager
-
-    def _build_project(self, path, context, root, tree, templates) -> Project:
+    def _build_project(
+        self,
+        embryo, 
+        path,
+        context,
+        root,
+        tree,
+        templates,
+    ) -> Project:
         """
         This takes all the prepared data structures and uses them to create a
         Project and build it. The build project is returned.
@@ -298,7 +280,7 @@
         self.log('Destination: {}'.format(root))
 
         project = Project(root=root, tree=tree, templates=templates)
-        project.build(context)
+        project.build(embryo, context)
 
         self.log('Context: {}'.format(
             json.dumps(context, indent=2, sort_keys=True)
@@ -306,7 +288,13 @@
 
         return project
 
-    def _build_nested_projects(self, path, context, project) -> List[Project]:
+    def _build_nested_projects(
+        self,
+        embryo,
+        path,
+        context,
+        project
+    ) -> List[Project]:
         """
         All nested embryos declared in the embryo tree are built here,
         recursively. The list of Projects is returned.
