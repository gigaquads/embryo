from appyratus.validation import fields
from embryo import Embryo


class EmbryoEmbryo(Embryo):
    """
    # An embryo for generating embryos
    """

    class context_schema(Embryo.Schema):
        """
        # Embryo Schema

        ## Fields
        - `name` The name of the embryo you want to create
        - `schema_fields` Schema fields to be applied to an embryo


        """
        name = fields.Str()
        schema_fields = fields.List(nested=fields.Dict(), default=[])

    def pre_create(self):
        """
<<<<<<< HEAD
        Allow schema fields to be passed in as a string, that constructs a
        dictionary with the value as the field name and `Anything` as the type.
        And a dictionary, a presumed schema field structure, will be
        transformed to a list with itself being a member.
        """
        schema_fields = self.context.get('schema_fields')
        if isinstance(schema_fields, str):
            schema_fields = dict(name=schema_fields, type='Anything')
        if isinstance(schema_fields, dict):
            schema_fields = [schema_fields]
        self.context['schema_fields'] = schema_fields
=======
        The most complete schema fields is a dictionary of data, including name
        , description, and even type.  However, sometimes you want to simply
        and quickly define a few fields without being specific as to what they
        are.  All of this is of course optional.

        If a string is provided then it will be cast into basic schema_fields
        with name only.
        """
        schema_fields = self.context.get('schema_fields', [])
        if isinstance(schema_fields, str):
            self.context['schema_fields'] = [dict(name=schema_fields)]
>>>>>>> 6a429437
<|MERGE_RESOLUTION|>--- conflicted
+++ resolved
@@ -20,30 +20,16 @@
         name = fields.Str()
         schema_fields = fields.List(nested=fields.Dict(), default=[])
 
-    def pre_create(self):
+    def pre_create(self, context):
         """
-<<<<<<< HEAD
         Allow schema fields to be passed in as a string, that constructs a
         dictionary with the value as the field name and `Anything` as the type.
         And a dictionary, a presumed schema field structure, will be
         transformed to a list with itself being a member.
         """
-        schema_fields = self.context.get('schema_fields')
+        schema_fields = context.get('schema_fields')
         if isinstance(schema_fields, str):
             schema_fields = dict(name=schema_fields, type='Anything')
         if isinstance(schema_fields, dict):
             schema_fields = [schema_fields]
-        self.context['schema_fields'] = schema_fields
-=======
-        The most complete schema fields is a dictionary of data, including name
-        , description, and even type.  However, sometimes you want to simply
-        and quickly define a few fields without being specific as to what they
-        are.  All of this is of course optional.
-
-        If a string is provided then it will be cast into basic schema_fields
-        with name only.
-        """
-        schema_fields = self.context.get('schema_fields', [])
-        if isinstance(schema_fields, str):
-            self.context['schema_fields'] = [dict(name=schema_fields)]
->>>>>>> 6a429437
+        context['schema_fields'] = schema_fields