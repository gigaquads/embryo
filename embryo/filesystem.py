--- conflicted
+++ resolved
@@ -232,17 +232,17 @@
         overwrite anything.
         """
         if not exists(root):
-            say(f'Creating {root}')
+            say(f'creating {root}')
             os.makedirs(root)
         for dir_path in dir_paths:
             path = join(root, f'./{dir_path}')
             if not exists(path):
-                say(f'Creating {path}')
+                say(f'creating {path}')
                 os.makedirs(path)
         for fpath in file_paths:
             path = join(root, './{}'.format(fpath))
             if not os.path.isfile(path) and not path.endswith('.embryo'):
-                say(f'Creating {path}')
+                say(f'creating {path}')
                 open(path, 'a').close()
 
     def read(self, embryo):
@@ -282,7 +282,7 @@
         filesystem.
         """
         for abs_path, metadata in self._abs_path2metadata.items():
-            say(f'Writing back {abs_path} to disk')
+            say(f'writing {abs_path} back to disk')
             metadata.adapter.write(abs_path, metadata.file_obj)
 
     def _read_file(self, abs_path, embryo):
@@ -291,15 +291,9 @@
         FileTypeAdapter exists for the given file type.
         """
         ext = PathUtils.get_extension(abs_path)
-<<<<<<< HEAD
-        adapter = embryo.ext2adapter.get(ext)
-=======
         adapter = embryo.ext2adapter.get(ext or None)
-        if not adapter:
-            say(f"Adapter not found for extension '{ext}' [{abs_path}]")
->>>>>>> 83ebc4e4
         if adapter and os.path.isfile(abs_path):
-            say(f'Reading {abs_path}')
+            say(f'reading {abs_path}')
             file_obj = adapter.read(abs_path)
             metadata = FileMetadata(file_obj, adapter)
             self._abs_path2metadata[abs_path] = metadata