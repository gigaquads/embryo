--- conflicted
+++ resolved
@@ -3,12 +3,10 @@
 import json
 import yaml
 
+from typing import Dict
 from types import ModuleType
 from os.path import join
-<<<<<<< HEAD
 from copy import deepcopy
-=======
->>>>>>> 78f1bc00
 
 from jinja2 import Template
 from yapf.yapflib.yapf_api import FormatCode
@@ -17,6 +15,7 @@
 from .constants import RE_RENDERING_METADATA, STYLE_CONFIG
 from .environment import build_env
 from .exceptions import TemplateNotFound
+from .utils import say
 
 
 class Project(object):
@@ -35,7 +34,7 @@
         self.directory_paths = set()
         self.template_meta = {}
         self.nested_embryos = []
-        self.filesystem_metadata = {}
+        self.fs = {}
         self.templates = self._init_templates(templates)
         self.tree = self._init_tree(tree)
 
@@ -82,7 +81,7 @@
         if not tree:
             return result
 
-        def set_filesystem_metadata(path):
+        def set_fs(path):
             fpath = os.path.join(path, '.embryo/context.json')
             context = {}
             if os.path.isfile(fpath):
@@ -95,7 +94,7 @@
                 return
 
             abspath = os.path.abspath(path)
-            self.filesystem_metadata['/' + path] = {
+            self.fs['/' + path] = {
                 'context': context,
                 'path': abspath,
             }
@@ -131,7 +130,7 @@
                     child_path = join(parent_path, k)
                     result[k] = self._init_tree(obj[k], child_path)
                     self.directory_paths.add(child_path)
-                    set_filesystem_metadata(parent_path)
+                    set_fs(parent_path)
             elif obj.endswith('/'):
                 # it's an empty directory name
                 dir_name = obj
@@ -158,28 +157,28 @@
 
         return result
 
-    def build(self, context: dict, style_config: dict = None) -> None:
-        """
-        Args:
-            - context: a context dict for use by jinja2 templates.
-            - style_config: yapf style options for code formating>
+    def build(
+        self,
+        embryo: 'Embryo',
+        context: Dict,
+        style_config: Dict = None
+    ) -> None:
+        """
+        # Args
+        - embryo: the Embryo object
+        - context: a context dict for use by jinja2 templates.
+        - style_config: yapf style options for code formating>
 
         1. Create the directories and files in the file system.
         2. Render templates into said files.
         """
         self.touch()    # create the project file structure
 
-        # This looks wonky but the truth is, we need to access the context dict
-        # within templates themselves, but jinja doesn't expose the dict by
-        # itself but instead makes the items into top-level attributes within
-        # each template. Therefore, we copy the context into itself so we can
-        # say {{ context|json|safe }}, for example, in order to write the
-        # context JSON to a string inside a template.
-<<<<<<< HEAD
-        context['context'] = deepcopy(context)
-=======
->>>>>>> 78f1bc00
-        context['fs'] = self.filesystem_metadata
+        say('Running Embryo.on_create hook...')
+        embryo.apply_on_create(self, context, self.fs)
+
+        context.setdefault('context', deepcopy(context))
+        context.setdefault('fs', self.fs)
 
         for fpath in self.fpaths:
             meta = self.template_meta.get(fpath)
@@ -204,6 +203,7 @@
                 )
 
         del context['context']
+
         return self.nested_embryos
 
     def touch(self) -> None:
