import os
from collections import defaultdict
from copy import deepcopy
from os.path import join
from types import ModuleType
from typing import (
    Dict,
    List,
    Text,
)

<<<<<<< HEAD
from appyratus.files import (
    Json,
    PythonModule,
    Yaml,
)
from appyratus.utils import (
    PathUtils,
    Template,
)
=======
import yaml

from appyratus.files import Json, PythonModule, Yaml
from appyratus.utils.path_utils import PathUtils
from appyratus.utils.template_utils import Template
>>>>>>> ca05f6db

from .constants import (
    RE_RENDERING_EMBRYO,
    RE_RENDERING_METADATA,
    STYLE_CONFIG,
)
from .environment import build_env
from .exceptions import TemplateNotFound
from .utils import (
    say,
    shout,
)


class Renderer(object):
    """
    A `Renderer`  is responsible for taking the loaded instructions owned by an
    `Embryo` object and generating files into the filesystem.
    """

    def __init__(self):
        """
        Initialize a renderer
        """
        self.embryo = None
        self.root = None
        self.fpaths = set()
        self.directory_paths = set()
        self.template_meta = {}
        self.nested_embryos = []
        self.tree = None
        self.jinja2_templates = None

    def render(self, embryo: 'Embryo', style_config: Dict = None) -> None:
        """
        # Args
        - embryo: the Embryo object
        - context: a context dict for use by jinja2 templates.
        - style_config: yapf style options for code formating.

        1. Create the directories and files in the file system.
        2. Render templates into said files.
        """
        self.embryo = embryo
        self.root = embryo.destination.rstrip('/')

        self._buildjinja2_templates()
        self._analyze_embryo()

        # prepare a copy of the context for logging purposes only
        ctx = self.embryo.dumped_context.copy()
        del ctx['embryo']

        ctx_json = Json.dump(ctx, indent=2, sort_keys=True)

        say(f'context:\n\n{ctx_json}\n')
        say(
            'tree:\n\n{tree}'.format(
                tree='\n'.join(
                    ' ' * 4 + line for line in Yaml.dump(self.embryo.tree).split('\n')
                )
            )
        )

        self.embryo.fs._touch_filesystem(self.root, self.directory_paths, self.fpaths)
        self._render_files(style_config)
        self.embryo.persist()

    def _buildjinja2_templates(self):
        """
        Load template files from a templates module, ignoring any "private"
        object starting with an _. Return a dict, mapping each Template
        object's name to the object.
        """
        templates = self.embryo.templates

        # if templates is a module extract its public string attributes
        # into the templates dict expected below.
        if isinstance(templates, ModuleType):
            tmp_templates = {}
            for k in dir(templates):
                v = getattr(templates, k)
                if (not k.startswith('_')) and isinstance(v, (str, Template)):
                    tmp_templates[k] = v
            templates = tmp_templates

        # load the jinja2 templates contained in the module, either in the form
        # of Template objects or strings.
        loaded_templates = {}
        jinja_env = build_env()

        if templates:
            for k, v in templates.items():
                say('loading template: {}'.format(k))
                if isinstance(v, Template):
                    loaded_templates[k] = v
                elif isinstance(v, str):
                    try:
                        loaded_templates[k] = jinja_env.from_string(v)
                    except Exception as exc:
                        source = exc.source.split('\n')[exc.lineno - 1]
                        shout(f'error "{exc.message}", line {exc.lineno} {source}')

        self.jinja2_templates = loaded_templates

    def _analyze_embryo(self):
        self._analyze_tree(self.embryo.tree)

    def _analyze_tree(self, tree, parent_path: Text = ''):
        """
        Initializes `directory_paths`, `fpaths`, and `template_meta`. It
        returns a dict-based tree structure.
        """
        # TODO: Move the loading of nested embryos to an embryo method

        if not tree:
            return

        for obj in tree:
            if obj is None:
                # an empty node, do nothing
                continue
            if isinstance(obj, dict):
                k = list(obj.keys())[0]
                v = obj[k]
                if isinstance(v, str):
                    # in this case, we have a file name or nested embryo with
                    # associated template rendering metadata we must parse out.
                    if k == 'embryo':
                        # embryo:falcon_app(foo)
                        match = RE_RENDERING_EMBRYO.match(v)
                        nested_embryo_name, ctx_key = match.groups()
                        self.nested_embryos.append(
                            {
                                'embryo_name': nested_embryo_name,
                                'context_path': ctx_key,
                                'dir_path': parent_path,
                            }
                        )
                    else:
                        match = RE_RENDERING_METADATA.match(v)
                        fname = k
                        if not match:
                            shout(
                                f'unable to find renderer match for "{k}: {v}".. skipping'
                            )
                        else:
                            tpl_name, ctx_key = match.groups()
                            fpath = join(parent_path, fname)
                            self.template_meta[fpath] = {
                                'template_name': tpl_name,
                                'context_path': ctx_key,
                            }
                            self.fpaths.add(fpath)
                else:
                    # call _analyze_tree on subdirectory
                    child_path = join(parent_path, k)
                    self._analyze_tree(obj[k], child_path)
                    self.directory_paths.add(child_path)
            elif obj.endswith('/'):
                # it's an empty directory name
                dir_name = obj
                dir_path = join(parent_path, dir_name)
                self.directory_paths.add(dir_path)
            elif ':' in obj:
                parts = obj.split(':')
                if parts[0] == 'embryo':
                    # embryo:falcon_app(foo)
                    match = RE_RENDERING_EMBRYO.match(parts[1])
                    nested_embryo_name, ctx_key = match.groups()
                    self.nested_embryos.append(
                        {
                            'embryo_name': nested_embryo_name,
                            'context_path': ctx_key,
                            'dir_path': parent_path,
                        }
                    )
                else:
                    fname, metadata_str = parts
                    match = RE_RENDERING_METADATA.match(metadata_str)
                    tpl_name, ctx_key = match.groups()
                    fpath = join(parent_path, fname)
                    self.template_meta[fpath] = {
                        'template_name': tpl_name,
                        'context_path': ctx_key,
                    }
                    self.fpaths.add(fpath)
            else:
                # it's a plain ol' file name
                fname = obj
                fpath = join(parent_path, fname)
                self.fpaths.add(fpath)
                if fpath in self.jinja2_templates:
                    # attempt to resolve the full path
                    self.template_meta[fpath] = {
                        'template_name': fpath,
                        'context_path': None,
                    }
                elif fname in self.jinja2_templates:
                    # top-level resolution of file name only
                    self.template_meta[fpath] = {
                        'template_name': fname,
                        'context_path': None,
                    }

    def _render_files(self, style_config):
        # Note that while we want the "loaded" context object in the pre, on,
        # and post-create methods, we want the "dumped" context in the
        # templates.
        schema = self.embryo.context_schema()
        dumped_context = self.embryo.dumped_context

        for fpath in self.fpaths:
            meta = self.template_meta.get(fpath)

            if meta is not None:
                tpl_name = meta['template_name']
                ctx_path = meta.get('context_path')
                ctx_obj = dumped_context

                # resolve context sub-object to pass into
                # the template as its context
                if ctx_path:
                    ctx_obj = get_nested_dict(dumped_context, ctx_path)

                # absolute file path for the rendered template
                abs_fpath = os.path.join(self.root, fpath.lstrip('/'))

                # inject the Embryo Python object into the context
                ctx_obj = deepcopy(ctx_obj)
                ctx_obj.update(self.embryo.related)
                ctx_obj['embryo'] = self.embryo

                self._render_file(abs_fpath, tpl_name, ctx_obj, style_config=style_config)

        return self.nested_embryos

    def render_template(
        self,
        template_name: Text,
        context: Dict,
    ) -> None:
        rendered_text = None
        try:
            template = self.jinja2_templates[template_name]
        except KeyError:
            raise TemplateNotFound(template_name)

        try:
            say(f'rendering {template_name}')
            say('wat', data=context)
            rendered_text = template.render(context).strip()
        except Exception:
            shout(f'problem rendering {template_name}')
            raise
        return rendered_text

    def _render_file(
        self,
        abs_fpath: Text,
        template_name: Text,
        context: Dict,
        style_config: Dict = None
    ) -> None:
        """
        Renders a template to a file, provided that the `abs_fpath` provided is
        recognized by this `Renderer`.
        """
        try:
            say(f'rendering {abs_fpath[1+len(self.embryo.destination):]}')
            rendered_text = self.render_template(
                template_name=template_name, context=context
            )
        except Exception:
            shout('problem rendering {p}', p=abs_fpath)
            raise

        formatted_text = rendered_text
        # get the full filepath with root prefix
        fpath = self.get_abs_path(abs_fpath)
        # load up the adapter for the file
        adapter = self.get_adapter(fpath)
        loaded_text = adapter.load(formatted_text)
        # write the loaded data
        adapter.write(fpath, loaded_text)

    def get_abs_path(self, fpath):
        return join(self.root, fpath.strip())

    def get_adapter(self, fpath):
        ext = PathUtils.get_extension(fpath)
        adapter = self.embryo.ext2adapter.get(ext if ext is None else None)
        return adapter<|MERGE_RESOLUTION|>--- conflicted
+++ resolved
@@ -9,23 +9,11 @@
     Text,
 )
 
-<<<<<<< HEAD
-from appyratus.files import (
-    Json,
-    PythonModule,
-    Yaml,
-)
-from appyratus.utils import (
-    PathUtils,
-    Template,
-)
-=======
 import yaml
 
 from appyratus.files import Json, PythonModule, Yaml
 from appyratus.utils.path_utils import PathUtils
 from appyratus.utils.template_utils import Template
->>>>>>> ca05f6db
 
 from .constants import (
     RE_RENDERING_EMBRYO,
