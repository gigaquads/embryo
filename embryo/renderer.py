import os
from collections import defaultdict
from copy import deepcopy
from os.path import join
from types import ModuleType
from typing import (
    Text,
    Dict,
    List,
)

import yaml

from appyratus.files import (
    PythonModule,
    Yaml,
    Json,
)
from appyratus.utils import (
    PathUtils,
    Template,
)

from .constants import (
    RE_RENDERING_EMBRYO,
    RE_RENDERING_METADATA,
    STYLE_CONFIG,
)
from .environment import build_env
from .exceptions import TemplateNotFound
from .utils import (
    say,
    shout,
)


class Renderer(object):
    """
    A `Renderer`  is responsible for taking the loaded instructions owned by an
    `Embryo` object and generating files into the filesystem.
    """

    def __init__(self):
        """
        Initialize a renderer
        """
        self.embryo = None
        self.root = None
        self.fpaths = set()
        self.directory_paths = set()
        self.template_meta = {}
        self.nested_embryos = []
        self.tree = None
        self.jinja2_templates = None

    def render(self, embryo: 'Embryo', style_config: Dict = None) -> None:
        """
        # Args
        - embryo: the Embryo object
        - context: a context dict for use by jinja2 templates.
        - style_config: yapf style options for code formating.

        1. Create the directories and files in the file system.
        2. Render templates into said files.
        """
        self.embryo = embryo
        self.root = embryo.destination.rstrip('/')

        self._buildjinja2_templates()
        self._analyze_embryo()

        say(
            'Context:\n\n{ctx}\n',
            ctx=Json.dump(self.embryo.context, indent=2, sort_keys=True)
        )

        say(
            'Tree:\n\n{tree}',
            tree='\n'.join(
                ' ' * 4 + line for line in yaml.dump(
                    self.embryo.tree,
                    default_flow_style=False,
                    indent=2,
                ).split('\n')
            )
        )

        self.embryo.fs._touch_filesystem(self.root, self.directory_paths, self.fpaths)
        self._render_files(style_config)
        self.embryo.persist()

    def _buildjinja2_templates(self):
        """
        Load template files from a templates module, ignoring any "private"
        object starting with an _. Return a dict, mapping each Template
        object's name to the object.
        """
        templates = self.embryo.templates

        # if templates is a module extract its public string attributes
        # into the templates dict expected below.
        if isinstance(templates, ModuleType):
            tmp_templates = {}
            for k in dir(templates):
                v = getattr(templates, k)
                if (not k.startswith('_')) and isinstance(v, (str, Template)):
                    tmp_templates[k] = v
            templates = tmp_templates

        # load the jinja2 templates contained in the module, either in the form
        # of Template objects or strings.
        loaded_templates = {}
        jinja_env = build_env()

        if templates:
            for k, v in templates.items():
                say('Loading template: {}'.format(k))
                if isinstance(v, Template):
                    loaded_templates[k] = v
                elif isinstance(v, str):
                    try:
                        loaded_templates[k] = jinja_env.from_string(v)
                    except Exception as exc:
                        source = exc.source.split('\n')[exc.lineno - 1]
                        shout(
                            'Error "{message}", line {line} {source}'.format(
                                message=exc.message, line=exc.lineno, source=source
                            )
                        )

        self.jinja2_templates = loaded_templates

    def _analyze_embryo(self):
        self._analyze_tree(self.embryo.tree)

    def _analyze_tree(self, tree, parent_path: Text = ''):
        """
        Initializes `directory_paths`, `fpaths`, and `template_meta`. It
        returns a dict-based tree structure.
        """
        # TODO: Move the loading of nested embryos to an embryo method

        if not tree:
            return

        for obj in tree:
            if obj is None:
                # an empty node, do nothing
                continue
            if isinstance(obj, dict):
                k = list(obj.keys())[0]
                v = obj[k]
                if isinstance(v, str):
                    # in this case, we have a file name or nested embryo with
                    # associated template rendering metadata we must parse out.
                    if k == 'embryo':
                        # embryo:falcon_app(foo)
                        match = RE_RENDERING_EMBRYO.match(v)
                        nested_embryo_name, ctx_key = match.groups()
                        self.nested_embryos.append(
                            {
                                'embryo_name': nested_embryo_name,
                                'context_path': ctx_key,
                                'dir_path': parent_path,
                            }
                        )
                    else:
                        match = RE_RENDERING_METADATA.match(v)
                        fname = k
                        tpl_name, ctx_key = match.groups()
                        fpath = join(parent_path, fname)
                        self.template_meta[fpath] = {
                            'template_name': tpl_name,
                            'context_path': ctx_key,
                        }
                        self.fpaths.add(fpath)
                else:
                    # call _analyze_tree on subdirectory
                    child_path = join(parent_path, k)
                    self._analyze_tree(obj[k], child_path)
                    self.directory_paths.add(child_path)
            elif obj.endswith('/'):
                # it's an empty directory name
                dir_name = obj
                dir_path = join(parent_path, dir_name)
                self.directory_paths.add(dir_path)
            else:
                # it's a plain ol' file name
                fname = obj
                fpath = join(parent_path, fname)
                self.fpaths.add(fpath)
                if fpath in self.jinja2_templates:
                    # attempt to resolve the full path
                    self.template_meta[fpath] = {
                        'template_name': fpath,
                        'context_path': None,
                    }
                elif fname in self.jinja2_templates:
                    # top-level resolution of file name only
                    self.template_meta[fpath] = {
                        'template_name': fname,
                        'context_path': None,
                    }

    def _render_files(self, style_config):
        # Note that while we want the "loaded" context object in the pre, on,
        # and post-create methods, we want the "dumped" context in the
        # templates.
        schema = self.embryo.context_schema()
        dumped_context = self.embryo.dumped_context

        for fpath in self.fpaths:
            meta = self.template_meta.get(fpath)

            if meta is not None:
                tpl_name = meta['template_name']
                ctx_path = meta.get('context_path')
                ctx_obj = dumped_context

                # resolve context sub-object to pass into
                # the template as its context
                if ctx_path:
                    ctx_obj = get_nested_dict(dumped_context, ctx_path)

                # absolute file path for the rendered template
                abs_fpath = os.path.join(self.root, fpath.lstrip('/'))

                # inject the Embryo Python object into the context
                ctx_obj = deepcopy(ctx_obj)
                ctx_obj.update(self.embryo.related)
                ctx_obj['embryo'] = self.embryo

                self._render_file(abs_fpath, tpl_name, ctx_obj, style_config=style_config)

        return self.nested_embryos

    def render_template(
        self,
        template_name: Text,
        context: Dict,
    ) -> None:
        rendered_text = None
        try:
            template = self.jinja2_templates[template_name]
        except KeyError:
            raise TemplateNotFound(template_name)

        try:
            say('Rendering {t}', t=template_name)
            rendered_text = template.render(context).strip()
        except Exception:
            shout('Problem rendering {t}', t=template_name)
            raise
        return rendered_text

    def _render_file(
        self,
        abs_fpath: Text,
        template_name: Text,
        context: Dict,
        style_config: Dict = None
    ) -> None:
        """
        Renders a template to a file, provided that the `abs_fpath` provided is
        recognized by this `Renderer`.
        """
        try:
            say('Rendering template {p}', p=abs_fpath)
            rendered_text = self.render_template(
                template_name=template_name, context=context
            )
        except Exception:
            shout('Problem rendering {p}', p=abs_fpath)
            raise

        formatted_text = rendered_text
<<<<<<< HEAD
        # get the full filepath with root prefix
        fpath = self.get_abs_path(abs_fpath)
        # load up the adapter for the file
        adapter = self.get_adapter(fpath)
        loaded_text = adapter.load(formatted_text)
        # write the loaded data
        adapter.write(fpath, loaded_text)

    def get_abs_path(self, fpath):
        return join(self.root, fpath.strip())

    def get_adapter(self, fpath):
        ext = PathUtils.get_extension(fpath)
        adapter = self.embryo.ext2adapter.get(ext)
        return adapter
=======
        self._write_file(abs_fpath, formatted_text)

    def _write_file(self, fpath: Text, text: Text) -> None:
        """
        Writes a string to a file
        """
        abs_fpath = join(self.root, fpath.strip())
        ext = PathUtils.get_extension(abs_fpath)
        adapter = self.embryo.ext2adapter.get(ext if ext is None else None)
        adapter.write(abs_fpath, text)
>>>>>>> 7d3a001e
<|MERGE_RESOLUTION|>--- conflicted
+++ resolved
@@ -274,7 +274,6 @@
             raise
 
         formatted_text = rendered_text
-<<<<<<< HEAD
         # get the full filepath with root prefix
         fpath = self.get_abs_path(abs_fpath)
         # load up the adapter for the file
@@ -288,17 +287,5 @@
 
     def get_adapter(self, fpath):
         ext = PathUtils.get_extension(fpath)
-        adapter = self.embryo.ext2adapter.get(ext)
-        return adapter
-=======
-        self._write_file(abs_fpath, formatted_text)
-
-    def _write_file(self, fpath: Text, text: Text) -> None:
-        """
-        Writes a string to a file
-        """
-        abs_fpath = join(self.root, fpath.strip())
-        ext = PathUtils.get_extension(abs_fpath)
         adapter = self.embryo.ext2adapter.get(ext if ext is None else None)
-        adapter.write(abs_fpath, text)
->>>>>>> 7d3a001e
+        return adapter